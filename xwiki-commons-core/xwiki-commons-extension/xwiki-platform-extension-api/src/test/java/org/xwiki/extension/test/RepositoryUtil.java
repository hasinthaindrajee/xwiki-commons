--- conflicted
+++ resolved
@@ -151,11 +151,7 @@
         // generated extensions
 
         this.extensionPackager.generateExtensions();
-<<<<<<< HEAD
-        
-=======
 
->>>>>>> 49db1796
         // init
 
         this.componentManager.lookup(ExtensionInitializer.class).initialize();
