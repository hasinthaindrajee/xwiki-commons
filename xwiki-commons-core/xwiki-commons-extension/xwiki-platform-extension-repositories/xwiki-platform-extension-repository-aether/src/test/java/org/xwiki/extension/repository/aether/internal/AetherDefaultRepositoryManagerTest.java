--- conflicted
+++ resolved
@@ -19,7 +19,6 @@
  */
 package org.xwiki.extension.repository.aether.internal;
 
-import java.io.File;
 import java.io.IOException;
 import java.io.InputStream;
 import java.net.URL;
@@ -28,7 +27,6 @@
 
 import junit.framework.Assert;
 
-import org.apache.commons.io.FileUtils;
 import org.apache.commons.io.IOUtils;
 import org.junit.Before;
 import org.junit.Test;
@@ -75,19 +73,12 @@
             new RepositoryUtil(getClass().getSimpleName(), getConfigurationSource(), getComponentManager());
         this.repositoryUtil.setup();
 
-<<<<<<< HEAD
-        this.extensionId = new ExtensionId("groupid:artifactid", "version");
-        this.extensionIdClassifier = new ExtensionId("groupid:artifactid:classifier", "version");
+        this.extensionId = new ExtensionId(GROUPID + ':' + ARTIfACTID, "version");
+        this.extensionIdClassifier = new ExtensionId(GROUPID + ':' + ARTIfACTID + ":classifier", "version");
         this.dependencyExtensionId =
             new DefaultExtensionDependency("dgroupid:dartifactid", new DefaultVersionConstraint("dversion"));
         this.dependencyExtensionIdRange =
             new DefaultExtensionDependency("dgroupid:dartifactid", new DefaultVersionConstraint("[dversion,)"));
-=======
-        this.extensionId = new ExtensionId(GROUPID + ':' + ARTIfACTID, "version");
-        this.extensionIdClassifier = new ExtensionId(GROUPID + ':' + ARTIfACTID + ":classifier", "version");
-        this.dependencyExtensionId = new DefaultExtensionDependency("dgroupid:dartifactid", "dversion");
-        this.dependencyExtensionIdRange = new DefaultExtensionDependency("dgroupid:dartifactid", "[dversion,)");
->>>>>>> 49db1796
 
         this.bundleExtensionId = new ExtensionId("groupid:bundleartifactid", "version");
 
@@ -126,20 +117,15 @@
         Assert.assertEquals(this.repositoryUtil.getRemoteRepositoryId(), extension.getRepository().getId().getId());
 
         /*
-        // TODO: see http://jira.xwiki.org/browse/XWIKI-7163
-        // Modify the file on the descriptor on the repository
-
-        File pomFile =
-            new File(this.repositoryUtil.getMavenRepository(), this.extensionId.getId().replace('.', '/')
-                .replace(':', '/')
-                + '/' + this.extensionId.getVersion() + '/' + ARTIfACTID + '-' + this.extensionId.getVersion() + ".pom");
-
-        FileUtils.writeStringToFile(pomFile, FileUtils.readFileToString(pomFile, "UTF-8").replace("<description>summary</description>", "<description>modified summary</description>"), "UTF-8");
-
-        extension = this.repositoryManager.resolve(this.extensionId);
-
-        Assert.assertEquals("modified description", extension.getSummary());
-        */
+         * // TODO: see http://jira.xwiki.org/browse/XWIKI-7163 // Modify the file on the descriptor on the repository
+         * File pomFile = new File(this.repositoryUtil.getMavenRepository(), this.extensionId.getId().replace('.', '/')
+         * .replace(':', '/') + '/' + this.extensionId.getVersion() + '/' + ARTIfACTID + '-' +
+         * this.extensionId.getVersion() + ".pom"); FileUtils.writeStringToFile(pomFile,
+         * FileUtils.readFileToString(pomFile, "UTF-8").replace("<description>summary</description>",
+         * "<description>modified summary</description>"), "UTF-8"); extension =
+         * this.repositoryManager.resolve(this.extensionId); Assert.assertEquals("modified description",
+         * extension.getSummary());
+         */
     }
 
     @Test
